--- conflicted
+++ resolved
@@ -638,17 +638,13 @@
 static void StartServer(BlazeServerStartup** server_startup) {
   vector<string> jvm_args_vector = GetArgumentArray();
   string argument_string = GetArgumentString(jvm_args_vector);
-  string server_dir = globals->options.output_base + "/server";
+  string server_dir = globals->options.output_base + "/_bazel_server";
   // Write the cmdline argument string to the server dir. If we get to this
   // point, there is no server running, so we don't overwrite the cmdline file
   // for the existing server. If might be that the server dies and the cmdline
   // file stays there, but that is not a problem, since we always check the
   // server, too.
-<<<<<<< HEAD
-  WriteFile(argument_string, globals->options.output_base + "/_bazel_server/cmdline");
-=======
   WriteFile(argument_string, server_dir + "/cmdline");
->>>>>>> 88de40ee
 
   // unless we restarted for a new-version, mark this as initial start
   if (globals->restart_reason == NO_RESTART) {
@@ -1003,16 +999,12 @@
     return -1;
   }
 
-<<<<<<< HEAD
-  string server_dir = globals->options.output_base + "/_bazel_server";
-=======
   return result;
 }
 
 // Starts up a new server and connects to it. Exits if it didn't work not.
 static void StartServerAndConnect(BlazeServer *server) {
-  string server_dir = globals->options.output_base + "/server";
->>>>>>> 88de40ee
+  string server_dir = globals->options.output_base + "/_bazel_server";
 
   // The server dir has the socket, so we don't allow access by other
   // users.
@@ -1387,12 +1379,7 @@
     return;
   }
 
-<<<<<<< HEAD
-  close(socket);
   string cmdline_path = globals->options.output_base + "/_bazel_server/cmdline";
-=======
-  string cmdline_path = globals->options.output_base + "/server/cmdline";
->>>>>>> 88de40ee
   string joined_arguments;
 
   // No, /proc/$PID/cmdline does not work, because it is limited to 4K. Even
