--- conflicted
+++ resolved
@@ -268,33 +268,8 @@
    * The directory in which blaze stores the server state - that is, the socket
    * file and a log.
    */
-<<<<<<< HEAD
-  public Path getServerDirectory() {
-    return getOutputBase().getChild("_bazel_server");
-  }
-
-  /**
-   * Returns the execution root directory associated with this Blaze server
-   * process. This is where all input and output files visible to the actual
-   * build reside.
-   */
-  public Path getExecRoot() {
-    return directories.getExecRoot();
-  }
-
-  public BinTools getBinTools() {
-    return binTools;
-  }
-
-  /**
-   * Returns the skyframe executor.
-   */
-  public SkyframeExecutor getSkyframeExecutor() {
-    return skyframeExecutor;
-=======
   private Path getServerDirectory() {
-    return getWorkspace().getDirectories().getOutputBase().getChild("server");
->>>>>>> 88de40ee
+    return getWorkspace().getDirectories().getOutputBase().getChild("_bazel_server");
   }
 
   /**
