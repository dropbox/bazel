<<<<<<< HEAD
=======
## Release 0.3.1 (2016-07-29)

```
Baseline: 792a9d6

Cherry picks:
   + 25e5995: Rollback of commit
              a2770334ea3f3111026eb3e1368586921468710c.
   + 2479405: Fix NPE with unset maven_jar sha1
   + 3cf2126: Rewrite the extra action info files if the data within
              them changes.
   + 5a9c6b4: JavaBuilder: Reintroduce the -extra_checks flag.
```

Incompatible changes:

  - Removed predefined Python variable "generic_cpu".
  - Skylark rules: if you set "outputs" or an attribute to a
    function, this function must now list its required attributes as
    parameters (instead of an attribute map).
  - The host_platform and target_platform entries are not written to
    the master log anymore.
  - Bazel requires Hazelcast 3.6 or higher now for remote execution
    support, because we upgraded our client library and the protocol
    it uses is incompatible with older versions.

New features:

  - LIPO context (--lipo_context) can now also be a cc_test (in
    addition to cc_binary)

Important changes:

  - If --android_crosstool_top is set, native code compiled for
    android will always use --android_compiler and not --compiler in
    choosing the crosstool toolchain, and will use --android_cpu if
    --fat_apk_cpu is not set.
  - Add --instrument_test_targets option.
  - apple_binary supports a new platform_type attribute, which, if
    set to "watchos", will build dependencies for Apple's watchOS2.
  - objc_binary now supports late-loaded dynamic frameworks.
  - Native Swift rules no longer pull in module maps unconditionally.
    Use --experimental_objc_enable_module_maps for that.
  - Merged manifests are guaranteed to have the application element
    as the last child of the manifest element as required by Android
    N.
  - The Android manifest merger is now available as an option for
    android_binary rules. The merger will honor tools annotations in
    AndroidManifest.xml and will perform placeholder substitutions
    using the values specified in android_binary.manifest_values. The
    merger may be selected by setting the manifest_merger attribute
    on android_binary.
  - The progress message would not clear packages that need to be
    loaded twice.
  - Remove warning for high value of --jobs.
  - Use the correct build configuration for shared native deps during
    Android split transitions.
  - When building ObjectiveC++, pass the flag -std=gnu++11.
  - use xcrun simctl instead of iossim to launch the app for "blaze
    run".
  - Glob arguments 'exclude' and 'exclude_directories' must be named
  - Bazel no longer regards an empty file as changed if its mtime has
    changed.

## Release 0.3.0 (2016-06-10)

```
Baseline: a9301fa

Cherry picks:
   + ff30a73: Turn --legacy_external_runfiles back on by default
   + aeee3b8: Fix delete[] warning on fsevents.cc
```

Incompatible changes:

  - The --cwarn command line option is not supported anymore. Use
    --copt instead.

New features:

  - On OSX, --watchfs now uses FsEvents to be notified of changes
    from the filesystem (previously, this flag had no effect on OS X).
  - add support for the '-=', '*=', '/=', and'%=' operators to
    skylark.  Notably, we do not support '|=' because the semantics
    of skylark sets are sufficiently different from python sets.

Important changes:

  - Use singular form when appropriate in blaze's test result summary
    message.
  - Added supported for Android NDK revision 11
  - --objc_generate_debug_symbols is now deprecated.
  - swift_library now generates an Objective-C header for its @objc
    interfaces.
  - new_objc_provider can now set the USES_SWIFT flag.
  - objc_framework now supports dynamic frameworks.
  - Symlinks in zip files are now unzipped correctly by http_archive,
    download_and_extract, etc.
  - swift_library is now able to import framework rules such as
    objc_framework.
  - Adds "jre_deps" attribute to j2objc_library.
  - Release apple_binary rule, for creating multi-architecture
    ("fat") objc/cc binaries and libraries, targeting ios platforms.
  - Aspects documentation added.
  - The --ues_isystem_for_includes command line option is not
    supported anymore.
  - global function 'provider' is removed from .bzl files. Providers
    can only be accessed through fields in a 'target' object.

## Release 0.2.3 (2016-05-10)

```
Baseline: 5a2dd7a
```

Incompatible changes:

  - All repositories are now directly under the x.runfiles directory
    in the runfiles tree (previously, external repositories were at
    x.runfiles/main-repo/external/other-repo. This simplifies
    handling remote repository runfiles considerably, but will break
    existing references to external repository runfiles.
    Furthermore, if a Bazel project does not provide a workspace name
    in the WORKSPACE file, Bazel will now default to using __main__
    as the workspace name (instead of "", as previously). The
    repository's runfiles will appear under x.runfiles/__main__/.
  - Bazel does not embed protocol buffer-related rules anymore.
  - It is now an error for a cc rule's includes attribute to point to
    the workspace root.
  - Bazel warns if a cc rule's includes attribute points out of
    third_party.
  - Removed cc_* attributes: abi / abi_deps. Use select() instead.

New features:

  - select({"//some:condition": None }) is now possible (this "unsets"
    the attribute).

Important changes:

  - java_import now allows its 'jars' attribute to be empty.
  - adds crunch_png attribute to android_binary
  - Replace --java_langtools, --javabuilder_top, --singlejar_top,
    --genclass_top, and --ijar_top with
    java_toolchain.{javac,javabuilder,singlejar,genclass,ijar}
  - External repository correctness fix: adding a new file/directory
    as a child of a new_local_repository is now noticed.
  - iOS apps are signed with get-task-allow=1 unless building with -c
    opt.
  - Generate debug symbols (-g) is enabled for all dbg builds of
    objc_ rules.
  - Bazel's workspace name is now io_bazel. If you are using Bazel's
    source as an external repository, then you may want to update the
    name you're referring to it as or you'll begin seeing warnings
    about name mismatches in your code.
  - Fixes integer overflow in J2ObjC sources to be Java-compatible.
  - A FlagPolicy specified via the --invocation_policy flag will now
    match the current command if any of its commands matches any of
    the commands the current command inherits from, as opposed to
    just the current command.
  - The key for the map to cc_toolchain_suite.toolchains is now a
    string of the form "cpu|compiler" (previously, it was just "cpu").
  - Fix interaction between LIPO builds and C++ header modules.
  - Ctrl-C will now interrupt a download, instead of waiting for it to
    finish.
  - Proxy settings can now be specified in http_proxy and https_proxy
    environment variables (not just HTTP_PROXY and HTTPS_PROXY).
  - Skylark targets can now read include directories from
    ObjcProvider.
  - Expose parameterized aspects to Skylark.
  - Support alwayslink cc_library dependencies in objc binaries.
  - Import cc_library dependencies in generated Xcode project.

## Release 0.2.2b (2016-04-22)

```
Baseline: 759bbfe

Cherry picks:
   + 1250fda: Rollback of commit
              351475627b9e94e5afdf472cbf465f49c433a25e.
   + ba8700e: Correctly set up build variables for the correct pic
              mode for fake_binary rules.
   + 386f242: Automated [] rollback of commit
              525fa71b0d6f096e9bfb180f688a4418c4974eb4.
   + 97e5ab0: Fix cc_configure include path for Frameworks on OS X.
   + a20352e: cc_configure: always add -B/usr/bin to the list of gcc
              option
   + 0b26f44: cc_configure: Add piii to the list of supported
              cpu_value
   + 3e4e416: cc_configure: uses which on the CC environment variable
   + aa3dbd3: cc_configure.bzl: strip end of line when looking for
              the cpu
   + 810d60a: cc_configure: Add -B to compiler flag too
```

Patch release, only includes fixes to C++ auto-configuration.

>>>>>>> 88de40ee
## Release 0.2.1 (2016-03-21)

```
Baseline: 19b5675
```

Incompatible changes:

  - Skylark rules that are available from their own repository will
    now issue a warning when accessed through @bazel_tools.
  - Set --legacy_bazel_java_test to off by default. java_test will
    now have a slightly different behaviour, correctly emitting XML
    file but, as a downside, it needs correct declaration of the
    test suite (see https://github.com/bazelbuild/bazel/issues/1017).
  - Labels in .bzl files in remote repositories will be resolved
    relative to their repository (instead of the repository the
    Skylark rule is used in).
  - Renamed proto_java_library to java_proto_library.  The former
    is now deprecated and will print out a warning when used.
  - android_sdk now compiles android_jack on the fly from
    android_jar, which means android_jar must be a jar and
    android_jack is now deprecated. The Jack tools (jack, jill,
    resource_extractor) must be specified.
  - Any project that depended on the objc_options rule will be
    broken. Can be fixed by adding attrs (infoplists,copts) directly
    to rules depending on the options.
  - .aidl files correctly require import statements for types
    defined in the same package and the same android_library.

New features:

  - Experimental Windows support is available.
  - Experimental support for writing remote repository rules in
    Skylark is available.
  - iOS ipa_post_processor attribute allows for user-defined IPA
    edits.
  - Adds a to_json method to Skylark structs, providing conversion to
    JSON format.
  - Native python rule can depend on skylark rule as long as skylark
    rule provides 'py' provider.
  - When using both --verbose_failures and --sandbox_debug, Bazel
    prints instructions how to spawn a debugging shell inside the
    sandbox.
  - add flag --sandbox_add_path, which takes a list of additional
    paths as argument and mount these paths to sandbox.

Important changes:

  - @androidsdk//:org_apache_http_legacy added for the legacy Apache
    classes for android sdk version 23 and above.
  - Genrules correctly work when used with bazel run.
  - When namespace-sandbox is run with the -D (debug) flag and
    inside a terminal, it spawns a shell inside the sandbox to aid in
    debugging when the sandboxed command fails.
  - Added --artifact to workspace generator for generating workspace
    and build file rules from artifact coodrinates.
  - Specifying --experimental_android_resource_shrinking on the
    command line will enable a resource shrinking pass on
    android_binary targets that already use Proguard.
  - J2ObjC updated to 1.0.1 release.
  - Added "root_symlinks" and "symlinks" parameters to Skylark
    runfiles() method.
  - You can no longer use objc_binary targets for the xctest_app
    attribute of an ios_test rule.
  - Enable overriding jsonnet binaries and stdlib for Jsonnet rules.
  - mount target of /etc/resolv.conf if it is a symlink.
  - Tests that failed to build because execution was halted no longer
    print their status.
  - Bazel warns if a cc rule's includes attribute contains up-level
    references that escape its package.
  - Add repository_ctx.download and repository_ctx.download_and_extract
    function.

## Release 0.2.0 (2016-02-18)

```
Baseline: 9e100ac
```

Incompatible changes:

  - ObjC compile actions for J2ObjC-translated code now only has
    access to headers from the java deps of the associated original
    java rule.
    These compile actions no longer takes the compiler options
    specified in "copts" attribute on objc_binary/ios_test rules.
    J2ObjC dead code removal (enabled through flag
    "--j2objc_dead_code_removal") now happens *after* ObjC
    compilation.
  - maven_jar no longer supports separate artifact_id, group_id, and
    verison fields. This information should be provided in the
    artifact field,
    instead.

New features:

  - Better support for toolchains that don't have a dynamic linker.
  - build_file_content attribute added to new_git_repository,
    new_http_archive, and new_local_repository.
  - Add support for .tar.bz2 archives to http_archive rules.

Important changes:

  - The --skyframe flag is no longer available for the build command.
  - The --artifacts flag was removed from the dump command.
  - The sha256 attribute is now optional (although recommended!) for
    remote repository rules.
  - Add instrumented file provider support to Skylark rules.
  - Add imports attribute to native Python rules.
  - Allow overriding -gsplit-dwarf from copts.
  - Improved sandbox performance on XFS filesystems.

## Release 0.1.5 (2016-02-05)

```
Baseline: 3a95f35
   + 8378cd8: Rollback of commit
              a9b84575a32476a5faf991da22b44661d75c19b6.
```

Incompatible changes:

  - Set stamping to false by default (i.e., --nostamp)
  - Removed --objc_dump_syms_binary.
  - Removes --objc_gcov_binary flag.
  - Remove JAVAC "Make" variable
  - The startup flag --blaze_cpu is removed,

New features:

  - A new java test runner that support XML output and test filtering
    is supported. It can be used by specifying --nolegacy_bazel_java_test
    or by specifying the test_class attribute on a java_test.
  - Skylark aspects can now specify configuration fragment
    dependencies with fragments and host_fragments like rules can.

Important changes:

  - Support for downloading remote resources through proxies by
    setting HTTP_PROXY (or HTTPS_PROXY).
  - Timestamps within Android apks are removed to make apks
    deterministic.
  - Support aggregation over existing rules in Skylark extensions
    through native.rules and native.rule.
  - A tools/bazel script in the workspace will be executed
    as an opportunity to use a fixed version of Bazel (not
    implemented for the homebrew recipe yet).
  - --noimplicit_deps and --nohost_deps work correctly for Aspect
    attributes.
  - JDK-related targets are now available via @local_jdk (instead of
    @local-jdk).
  - j2objc tools can now be accessed via @bazel_j2objc, not
    @bazel-j2objc.
  - Repository rules must use names that are valid workspace names.
  - [rust] Update to Rust 1.6
  - Add support for .tar.xz archives to http_archive rules.
  - Make C++ modules compatible with tools using
    --compilation_prerequisites_only
  - [d] Update to DMD 2.070.0

## Release 0.1.4 (2016-01-15)

```
Baseline: e933d5e
   + 3d796fe: Rollback of commit
              ac6ed79e1a3fa6b0ca91657b28e2a35f7e49758c.
   + 7a02e5d: Fix installer under OS X
   + 848740c: Fix bazel version for debian package
   + 7751d43: Add a method for getting the root of a rule workspace
              to the Label method
```

Important changes:

  - add loadfiles() query operator, to find skylark files loaded by
    targets.
  - Added ability to declare and use aspects in Skylark.
  - Skylark load statements may now reference .bzl files via build
    labels, in addition to paths. In particular, such labels can be
    used to reference Skylark files in external repositories; e.g.,
    load("@my_external_repo//some_pkg:some_file.bzl", ...).
    Path-based loads are now deprecated and may be disabled in the
    future. Caveats: Skylark files currently do not respect package
    visibility; i.e., all Skylark files are effectively public. Also,
    loads may not reference the special //external package.
  - Relative paths can now be used for 'path' with
    new_local_repository and local_repository.

## Release 0.1.3 (2016-01-07)

```
Baseline: 23ad8f6
   + de2183d: Only depend on the WORKSPACE file for external files
              that are under the external/ directory, i.e. were
              created by Bazel.
   + f8f855c: Rollback of commit
              12bad3af0eade9c4b79d76f9e1c950ad2e3214c2.
   + f627562: Stop parsing the WORKSPACE file when a parse error is
              detected
   + 763f139: Add -fno-canonical-system-headers to CROSSTOOL files so
              that gcc doesn't resolve symlinks in .d files, which
              would confuse Blaze.
   + b95995b: Use openjdk7 as dependency for debian package of jdk7
              flavor
```

New features:

  - Skylark macros are now enabled in WORKSPACE file.
  - .bazelrc allows workspace-relative imports as "import
    %workspace%/path/to/rcfile"
  - Evaluate the query expression in a file by passing
    --query_file=<file> to query

Important changes:

  - Remove obsolete --objc_per_proto_includes flag.
  - iOS apps and extensions now have launch_storyboard
  - Passing multiple JVM options via a single --host_jvm_args flag is
    now deprecated. Pass each JVM option behind its own
    --host_jvm_args flag.
  - Resources defined locally on an android_library rule will respect
    the neverlink attribute.
  - Update Rust to 1.4
  - Fix resource handling for exported android_library rules
  - Files in external repositories are now treated as mutable, which
    will make the correctness guarantees of using external
    repositories stronger (existent), but may cause performance
    penalties.

## Release 0.1.2 (2015-11-20)

```
Baseline: ee0ade3
   + 1e66ccd: RELNOTES: Symlink dirents of directories containing a
              file named
              "DONT_FOLLOW_SYMLINKS_WHEN_TRAVERSING_THIS_DIRECTORY_VIA
              _A_RECURSIVE_TARGET_PATTERN" will *not* be traversed
              for transitive target patterns. The motivation here is
              to allow directories that intentionally contain wonky
              symlinks (e.g. foo/bar -> foo) to opt out of being
              consumed by Blaze. For example, given
   + f5773fc: Set the ijar MAX_BUFFER_SIZE to 256 MB
```

New features:

  - java_library now supports the proguard_specs attribute for
    passing Proguard configuration up to Android (not Java) binaries.
  - http_file can specify "executable" to make the downloaded file
    runnable.
  - Debian and tar packaging is now supported
    (see tools/build_defs/pkg/README.md).
  - cpxx_builtin_include_directory specifications allow more
    flexibility.
  - accept %crosstool_top% in cxx_builtin_include_directory
  - android_binary now supports proguard_apply_mapping to re-use a
    previously generated proguard mapping.

Important changes:

  - remove webstatusserver (--use_webstatusserver).
  - Add support for objc textual headers, which will not be compiled
    when modules are enabled.
  - actoolzip, momczip and swiftstdlibtoolzip have all been made into
    bash scripts and have been renamed to actoolwrapper, momcwrapper
    and swiftstdlibtoolwrapper respectively. The old versions will be
    deleted in a later change.
  - [rust] Add rust_bench_test and rust_doc_test rules and improve
    usability of rust_test tule.
  - Java rules now support a resource_strip_prefix attribute that
    allows the removal of path prefixes from Java resources.
  - [docker_build] incremental loading is default now.
    Specify explicitly //package:target.tar (with the .tar extension)
    to obtain the full image.
  - --ios_signing_cert_name allows specifying a cert for iOS app
    signing
  - Go rules for Bazel.
  - [jsonnet] Update to Jsonnet 0.8.1.
  - [jsonnet] Add vars and code_vars attributes to jsonnet_to_json to
    allow passing external variables to Jsonnet via --var and
    --code_var.
  - Adds --override_workspace_root blaze flag to hand-set
    workspace_root and mainGroup in xcodeproj.
  - Allow dots in package names.
  - When used as a forwarding rule (i.e., has no sources),
    android_library
    will also forward any exported_plugins in its dependencies.
  - Add support for Windows-created zip files with non-posix
    permissions.
  - [jsonnet] Add jsonnet_to_json_test rule for testing Jsonnet code.
  - C++ compile actions run in a sandbox now on systems that support
    sandboxed execution.
  - The names of the clang compilers in the Android NDK crosstool no
    longer reference gcc.
  - 420 dpi is now a valid density for andoid_binary.densities.
  - Bazel does strict validation of include files now to ensure
    correct incremental builds. If you see compilation errors when
    building C++ code, please make sure that you explicitly declare
    all header files in the srcs or hdrs attribute of your cc_*
    targets and that your cc_* targets have correct "deps" on
    cc_library's that they use.
  - [jsonnet] Fix jsonnet_to_json rule to read code_vars from
    code_vars instead of vars.
  - Tests, genrules, and Skylark actions without the
    "requires-network" tag will no longer be able to access the
    network.
  - C++ libraries no longer need includes = ["."] (or similar copts)
    to include paths relative to a remote repository's root.
  - Support exports attribute for android_library
  - Symlink dirents of directories containing a file named
    "DONT_FOLLOW_SYMLINKS_WHEN_TRAVERSING_THIS_DIRECTORY_VIA_A_RECURSI
    VE_TARGET_PATTERN" will *not* be traversed for transitive target
    patterns. The motivation here is to allow directories that
    intentionally contain wonky symlinks (e.g. foo/bar -> foo) to opt
    out of being consumed by Blaze.

## Release 0.1.1 (2015-10-05)

```
Baseline: 22616ae
   + 1ef338f: Rollback of "Propagates cc_library linkopts attribute
              to dependent objc_libraries.": breaks certain
              objc_binary build targets.
   + 5fb1073: Reintroduce an inconsistency check (albeit, in a weaker
              form) removed by a previous change that was trying to
              optimize away a filesystem call.
   + 6d00468b2eb976866cfb814d562e0d53a580a46f: Add IdlClass to the embedded default android tools
              repository and rearrange BuildJar's JarHelper so that
              it too can be embedded.
   + a5199039934a2e399a7201adc0d74e2f2d2b0ff3: Fixes Android integration tests by wiring up idlclass
              rules in integration environment.
```

Incompatible changes:

  - Bazel requires JDK 8 to run.
  - Attribute "copts" is removed from j2objc_library.

New features:

  - a cc_binary rule may list '.s' and '.asm' files in the srcs
  - Support for build with libsass.
  - labels in "linkopts" may match any label in either "deps" or
    "srcs" to be considered valid.
  - Maven servers that require username & password authentication are
    now supported (see maven_server documentation).

Important changes:

  - Support empty plist files
  - The <compatible-screens> section of the AndroidManifest.xml will
    not be overwritten if it already contains a <screen> tag for each
    of the densities specified on the android_binary rule.
  - Add Jsonnet rules to Bazel
  - Remove deprecated xcode_options flag.
  - Workspace names are now restricted to being in their base
    directory
    (that is, the names cannot contain up-level references or /./).
  - j2objc_library on Bazel now transpiles transitive proto_library
    dependencies. (Note that java_* rules in Bazel do not yet support
    protos; currently they ignore proto dependencies.)
  - new_http_archive can specify a root directory.
  - Adds support for dylibs on devices for Xcode 7.
  - [d] d_docs rules now depend on a d_binary, a d_library or
    d_source_library.
  - [docker] docker_build now set the permission to 0555 to files
    added to the layer, use `mode = "0644"` to use the legacy behavior.
  - android_binary now has a main_dex_proguard_specs attribute to
    specify which classes should be in the main dex.
  - [rust] Add rust_docs rule for generating rustdoc.
## Release 0.1.0 (2015-09-08)

```
Baseline: a0881e8
   + 87374e6: Make android_binary use a constant, hard-coded,
              checked-in debug key.
   + 2984f1c: Adds some safety checks in the Bazel installer
   + 4e21d90: Remove BUILD.glob and incorporate the necessary
              filegroups into the android_{ndk,sdk}_repository rules
              themselves.
   + 1ee813e: Fix Groovy rules to work with sandboxing
   + 8741978: Add initial D rules to Bazel.
   + 2c2e70d: Fix the installer and fixing the package shiped into
              binary version of Bazel.
```

Initial release.<|MERGE_RESOLUTION|>--- conflicted
+++ resolved
@@ -1,5 +1,3 @@
-<<<<<<< HEAD
-=======
 ## Release 0.3.1 (2016-07-29)
 
 ```
@@ -199,7 +197,6 @@
 
 Patch release, only includes fixes to C++ auto-configuration.
 
->>>>>>> 88de40ee
 ## Release 0.2.1 (2016-03-21)
 
 ```
